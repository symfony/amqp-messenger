<?php

/*
 * This file is part of the Symfony package.
 *
 * (c) Fabien Potencier <fabien@symfony.com>
 *
 * For the full copyright and license information, please view the LICENSE
 * file that was distributed with this source code.
 */

namespace Symfony\Component\Messenger\Bridge\Amqp\Transport;

use Symfony\Component\Messenger\Exception\InvalidArgumentException;
use Symfony\Component\Messenger\Exception\LogicException;
use Symfony\Component\Messenger\Exception\TransportException;

/**
 * An AMQP connection.
 *
 * @author Samuel Roze <samuel.roze@gmail.com>
 *
 * @final
 */
class Connection
{
    private const ARGUMENTS_AS_INTEGER = [
        'x-delay',
        'x-expires',
        'x-max-length',
        'x-max-length-bytes',
        'x-max-priority',
        'x-message-ttl',
    ];

    /**
     * @see https://github.com/php-amqp/php-amqp/blob/master/amqp_connection_resource.h
     */
    private const AVAILABLE_OPTIONS = [
        'host',
        'port',
        'vhost',
        'user',
        'login',
        'password',
        'queues',
        'exchange',
        'delay',
        'auto_setup',
        'retry',
        'persistent',
        'frame_max',
        'channel_max',
        'heartbeat',
        'read_timeout',
        'write_timeout',
        'confirm_timeout',
        'connect_timeout',
        'rpc_timeout',
        'cacert',
        'cert',
        'key',
        'verify',
        'sasl_method',
        'connection_name',
    ];

    private const AVAILABLE_QUEUE_OPTIONS = [
        'binding_keys',
        'binding_arguments',
        'flags',
        'arguments',
    ];

    private const AVAILABLE_EXCHANGE_OPTIONS = [
        'name',
        'type',
        'default_publish_routing_key',
        'flags',
        'arguments',
    ];

    private array $connectionOptions;
    private array $exchangeOptions;
    private array $queuesOptions;
    private AmqpFactory $amqpFactory;
    private mixed $autoSetupExchange;
    private mixed $autoSetupDelayExchange;
    private \AMQPChannel $amqpChannel;
    private \AMQPExchange $amqpExchange;

    /**
     * @var \AMQPQueue[]
     */
    private array $amqpQueues = [];

    private \AMQPExchange $amqpDelayExchange;
    private int $lastActivityTime = 0;

<<<<<<< HEAD
    public function __construct(#[\SensitiveParameter] array $connectionOptions, array $exchangeOptions, array $queuesOptions, AmqpFactory $amqpFactory = null)
=======
    public function __construct(array $connectionOptions, array $exchangeOptions, array $queuesOptions, ?AmqpFactory $amqpFactory = null)
>>>>>>> 85019d3f
    {
        if (!\extension_loaded('amqp')) {
            throw new LogicException(sprintf('You cannot use the "%s" as the "amqp" extension is not installed.', __CLASS__));
        }

        $this->connectionOptions = array_replace_recursive([
            'delay' => [
                'exchange_name' => 'delays',
                'queue_name_pattern' => 'delay_%exchange_name%_%routing_key%_%delay%',
            ],
        ], $connectionOptions);
        $this->autoSetupExchange = $this->autoSetupDelayExchange = $connectionOptions['auto_setup'] ?? true;
        $this->exchangeOptions = $exchangeOptions;
        $this->queuesOptions = $queuesOptions;
        $this->amqpFactory = $amqpFactory ?? new AmqpFactory();
    }

    /**
     * Creates a connection based on the DSN and options.
     *
     * Available options:
     *
     *   * host: Hostname of the AMQP service
     *   * port: Port of the AMQP service
     *   * vhost: Virtual Host to use with the AMQP service
     *   * user|login: Username to use to connect the AMQP service
     *   * password: Password to use to connect to the AMQP service
     *   * read_timeout: Timeout in for income activity. Note: 0 or greater seconds. May be fractional.
     *   * write_timeout: Timeout in for outcome activity. Note: 0 or greater seconds. May be fractional.
     *   * connect_timeout: Connection timeout. Note: 0 or greater seconds. May be fractional.
     *   * confirm_timeout: Timeout in seconds for confirmation, if none specified transport will not wait for message confirmation. Note: 0 or greater seconds. May be fractional.
     *   * queues[name]: An array of queues, keyed by the name
     *     * binding_keys: The binding keys (if any) to bind to this queue
     *     * binding_arguments: Arguments to be used while binding the queue.
     *     * flags: Queue flags (Default: AMQP_DURABLE)
     *     * arguments: Extra arguments
     *   * exchange:
     *     * name: Name of the exchange
     *     * type: Type of exchange (Default: fanout)
     *     * default_publish_routing_key: Routing key to use when publishing, if none is specified on the message
     *     * flags: Exchange flags (Default: AMQP_DURABLE)
     *     * arguments: Extra arguments
     *   * delay:
     *     * queue_name_pattern: Pattern to use to create the queues (Default: "delay_%exchange_name%_%routing_key%_%delay%")
     *     * exchange_name: Name of the exchange to be used for the delayed/retried messages (Default: "delays")
     *   * auto_setup: Enable or not the auto-setup of queues and exchanges (Default: true)
     *
     *   * Connection tuning options (see http://www.rabbitmq.com/amqp-0-9-1-reference.html#connection.tune for details):
     *     * channel_max: Specifies highest channel number that the server permits. 0 means standard extension limit
     *       (see PHP_AMQP_MAX_CHANNELS constant)
     *     * frame_max: The largest frame size that the server proposes for the connection, including frame header
     *       and end-byte. 0 means standard extension limit (depends on librabbimq default frame size limit)
     *     * heartbeat: The delay, in seconds, of the connection heartbeat that the server wants.
     *       0 means the server does not want a heartbeat. Note, librabbitmq has limited heartbeat support,
     *       which means heartbeats checked only during blocking calls.
     *
     *   TLS support (see https://www.rabbitmq.com/ssl.html for details):
     *     * cacert: Path to the CA cert file in PEM format.
     *     * cert: Path to the client certificate in PEM format.
     *     * key: Path to the client key in PEM format.
     *     * verify: Enable or disable peer verification. If peer verification is enabled then the common name in the
     *       server certificate must match the server name. Peer verification is enabled by default.
     */
    public static function fromDsn(#[\SensitiveParameter] string $dsn, array $options = [], ?AmqpFactory $amqpFactory = null): self
    {
        if (false === $params = parse_url($dsn)) {
            // this is a valid URI that parse_url cannot handle when you want to pass all parameters as options
            if (!\in_array($dsn, ['amqp://', 'amqps://'])) {
                throw new InvalidArgumentException('The given AMQP DSN is invalid.');
            }

            $params = [];
        }

        $useAmqps = str_starts_with($dsn, 'amqps://');
        $pathParts = isset($params['path']) ? explode('/', trim($params['path'], '/')) : [];
        $exchangeName = $pathParts[1] ?? 'messages';
        parse_str($params['query'] ?? '', $parsedQuery);
        $port = $useAmqps ? 5671 : 5672;

        $amqpOptions = array_replace_recursive([
            'host' => $params['host'] ?? 'localhost',
            'port' => $params['port'] ?? $port,
            'vhost' => isset($pathParts[0]) ? urldecode($pathParts[0]) : '/',
            'exchange' => [
                'name' => $exchangeName,
            ],
        ], $options, $parsedQuery);

        self::validateOptions($amqpOptions);

        if (isset($params['user'])) {
            $amqpOptions['login'] = rawurldecode($params['user']);
        }

        if (isset($params['pass'])) {
            $amqpOptions['password'] = rawurldecode($params['pass']);
        }

        if (!isset($amqpOptions['queues'])) {
            $amqpOptions['queues'][$exchangeName] = [];
        }

        $exchangeOptions = $amqpOptions['exchange'];
        $queuesOptions = $amqpOptions['queues'];
        unset($amqpOptions['queues'], $amqpOptions['exchange']);
        if (isset($amqpOptions['auto_setup'])) {
            $amqpOptions['auto_setup'] = filter_var($amqpOptions['auto_setup'], \FILTER_VALIDATE_BOOL);
        }

        $queuesOptions = array_map(function ($queueOptions) {
            if (!\is_array($queueOptions)) {
                $queueOptions = [];
            }
            if (\is_array($queueOptions['arguments'] ?? false)) {
                $queueOptions['arguments'] = self::normalizeQueueArguments($queueOptions['arguments']);
            }

            return $queueOptions;
        }, $queuesOptions);

        if (!$useAmqps) {
            unset($amqpOptions['cacert'], $amqpOptions['cert'], $amqpOptions['key'], $amqpOptions['verify']);
        }

        if ($useAmqps && !self::hasCaCertConfigured($amqpOptions)) {
            throw new InvalidArgumentException('No CA certificate has been provided. Set "amqp.cacert" in your php.ini or pass the "cacert" parameter in the DSN to use SSL. Alternatively, you can use amqp:// to use without SSL.');
        }

        return new self($amqpOptions, $exchangeOptions, $queuesOptions, $amqpFactory);
    }

    private static function validateOptions(array $options): void
    {
        if (0 < \count($invalidOptions = array_diff(array_keys($options), self::AVAILABLE_OPTIONS))) {
            throw new LogicException(sprintf('Invalid option(s) "%s" passed to the AMQP Messenger transport.', implode('", "', $invalidOptions)));
        }

        if (\is_array($options['queues'] ?? false)) {
            foreach ($options['queues'] as $queue) {
                if (!\is_array($queue)) {
                    continue;
                }

                if (0 < \count($invalidQueueOptions = array_diff(array_keys($queue), self::AVAILABLE_QUEUE_OPTIONS))) {
                    throw new LogicException(sprintf('Invalid queue option(s) "%s" passed to the AMQP Messenger transport.', implode('", "', $invalidQueueOptions)));
                }
            }
        }

        if (\is_array($options['exchange'] ?? false)
            && 0 < \count($invalidExchangeOptions = array_diff(array_keys($options['exchange']), self::AVAILABLE_EXCHANGE_OPTIONS))) {
            throw new LogicException(sprintf('Invalid exchange option(s) "%s" passed to the AMQP Messenger transport.', implode('", "', $invalidExchangeOptions)));
        }
    }

    private static function normalizeQueueArguments(array $arguments): array
    {
        foreach (self::ARGUMENTS_AS_INTEGER as $key) {
            if (!\array_key_exists($key, $arguments)) {
                continue;
            }

            if (!is_numeric($arguments[$key])) {
                throw new InvalidArgumentException(sprintf('Integer expected for queue argument "%s", "%s" given.', $key, get_debug_type($arguments[$key])));
            }

            $arguments[$key] = (int) $arguments[$key];
        }

        return $arguments;
    }

    private static function hasCaCertConfigured(array $amqpOptions): bool
    {
        return (isset($amqpOptions['cacert']) && '' !== $amqpOptions['cacert']) || '' !== \ini_get('amqp.cacert');
    }

    /**
     * @throws \AMQPException
     */
    public function publish(string $body, array $headers = [], int $delayInMs = 0, ?AmqpStamp $amqpStamp = null): void
    {
        $this->clearWhenDisconnected();

        if ($this->autoSetupExchange) {
            $this->setupExchangeAndQueues(); // also setup normal exchange for delayed messages so delay queue can DLX messages to it
        }

        if (0 !== $delayInMs) {
            $this->publishWithDelay($body, $headers, $delayInMs, $amqpStamp);

            return;
        }

        $this->publishOnExchange(
            $this->exchange(),
            $body,
            $this->getRoutingKeyForMessage($amqpStamp),
            $headers,
            $amqpStamp
        );
    }

    /**
     * Returns an approximate count of the messages in defined queues.
     */
    public function countMessagesInQueues(): int
    {
        return array_sum(array_map(fn ($queueName) => $this->queue($queueName)->declareQueue(), $this->getQueueNames()));
    }

    /**
     * @throws \AMQPException
     */
    private function publishWithDelay(string $body, array $headers, int $delay, ?AmqpStamp $amqpStamp = null): void
    {
        $routingKey = $this->getRoutingKeyForMessage($amqpStamp);
        $isRetryAttempt = $amqpStamp ? $amqpStamp->isRetryAttempt() : false;

        $this->setupDelay($delay, $routingKey, $isRetryAttempt);

        $this->publishOnExchange(
            $this->getDelayExchange(),
            $body,
            $this->getRoutingKeyForDelay($delay, $routingKey, $isRetryAttempt),
            $headers,
            $amqpStamp
        );
    }

    private function publishOnExchange(\AMQPExchange $exchange, string $body, ?string $routingKey = null, array $headers = [], ?AmqpStamp $amqpStamp = null): void
    {
        $attributes = $amqpStamp ? $amqpStamp->getAttributes() : [];
        $attributes['headers'] = array_merge($attributes['headers'] ?? [], $headers);
        $attributes['delivery_mode'] ??= 2;
        $attributes['timestamp'] ??= time();

        $this->lastActivityTime = time();

        $exchange->publish(
            $body,
            $routingKey,
            $amqpStamp ? $amqpStamp->getFlags() : \AMQP_NOPARAM,
            $attributes
        );

        if ('' !== ($this->connectionOptions['confirm_timeout'] ?? '')) {
            $this->channel()->waitForConfirm((float) $this->connectionOptions['confirm_timeout']);
        }
    }

    private function setupDelay(int $delay, ?string $routingKey, bool $isRetryAttempt): void
    {
        if ($this->autoSetupDelayExchange) {
            $this->setupDelayExchange();
        }

        $queue = $this->createDelayQueue($delay, $routingKey, $isRetryAttempt);
        $queue->declareQueue(); // the delay queue always need to be declared because the name is dynamic and cannot be declared in advance
        $queue->bind($this->connectionOptions['delay']['exchange_name'], $this->getRoutingKeyForDelay($delay, $routingKey, $isRetryAttempt));
    }

    private function getDelayExchange(): \AMQPExchange
    {
        if (!isset($this->amqpDelayExchange)) {
            $this->amqpDelayExchange = $this->amqpFactory->createExchange($this->channel());
            $this->amqpDelayExchange->setName($this->connectionOptions['delay']['exchange_name']);
            $this->amqpDelayExchange->setType(\AMQP_EX_TYPE_DIRECT);
            $this->amqpDelayExchange->setFlags(\AMQP_DURABLE);
        }

        return $this->amqpDelayExchange;
    }

    /**
     * Creates a delay queue that will delay for a certain amount of time.
     *
     * This works by setting message TTL for the delay and pointing
     * the dead letter exchange to the original exchange. The result
     * is that after the TTL, the message is sent to the dead-letter-exchange,
     * which is the original exchange, resulting on it being put back into
     * the original queue.
     */
    private function createDelayQueue(int $delay, ?string $routingKey, bool $isRetryAttempt): \AMQPQueue
    {
        $queue = $this->amqpFactory->createQueue($this->channel());
        $queue->setName($this->getRoutingKeyForDelay($delay, $routingKey, $isRetryAttempt));
        $queue->setFlags(\AMQP_DURABLE);
        $queue->setArguments([
            'x-message-ttl' => $delay,
            // delete the delay queue 10 seconds after the message expires
            // publishing another message redeclares the queue which renews the lease
            'x-expires' => $delay + 10000,
            // message should be broadcast to all consumers during delay, but to only one queue during retry
            // empty name is default direct exchange
            'x-dead-letter-exchange' => $isRetryAttempt ? '' : $this->exchangeOptions['name'],
            // after being released from to DLX, make sure the original routing key will be used
            // we must use an empty string instead of null for the argument to be picked up
            'x-dead-letter-routing-key' => $routingKey ?? '',
        ]);

        return $queue;
    }

    private function getRoutingKeyForDelay(int $delay, ?string $finalRoutingKey, bool $isRetryAttempt): string
    {
        $action = $isRetryAttempt ? '_retry' : '_delay';

        return str_replace(
            ['%delay%', '%exchange_name%', '%routing_key%'],
            [$delay, $this->exchangeOptions['name'], $finalRoutingKey ?? ''],
            $this->connectionOptions['delay']['queue_name_pattern']
        ).$action;
    }

    /**
     * Gets a message from the specified queue.
     *
     * @throws \AMQPException
     */
    public function get(string $queueName): ?\AMQPEnvelope
    {
        $this->clearWhenDisconnected();

        if ($this->autoSetupExchange) {
            $this->setupExchangeAndQueues();
        }

        if (false !== $message = $this->queue($queueName)->get()) {
            return $message;
        }

        return null;
    }

    public function ack(\AMQPEnvelope $message, string $queueName): bool
    {
        return $this->queue($queueName)->ack($message->getDeliveryTag()) ?? true;
    }

    public function nack(\AMQPEnvelope $message, string $queueName, int $flags = \AMQP_NOPARAM): bool
    {
        return $this->queue($queueName)->nack($message->getDeliveryTag(), $flags) ?? true;
    }

    public function setup(): void
    {
        $this->setupExchangeAndQueues();
        $this->setupDelayExchange();
    }

    private function setupExchangeAndQueues(): void
    {
        $this->exchange()->declareExchange();

        foreach ($this->queuesOptions as $queueName => $queueConfig) {
            $this->queue($queueName)->declareQueue();
            foreach ($queueConfig['binding_keys'] ?? [null] as $bindingKey) {
                $this->queue($queueName)->bind($this->exchangeOptions['name'], $bindingKey, $queueConfig['binding_arguments'] ?? []);
            }
        }
        $this->autoSetupExchange = false;
    }

    private function setupDelayExchange(): void
    {
        $this->getDelayExchange()->declareExchange();
        $this->autoSetupDelayExchange = false;
    }

    /**
     * @return string[]
     */
    public function getQueueNames(): array
    {
        return array_keys($this->queuesOptions);
    }

    public function channel(): \AMQPChannel
    {
        if (!isset($this->amqpChannel)) {
            $connection = $this->amqpFactory->createConnection($this->connectionOptions);
            $connectMethod = 'true' === ($this->connectionOptions['persistent'] ?? 'false') ? 'pconnect' : 'connect';

            try {
                $connection->{$connectMethod}();
            } catch (\AMQPConnectionException $e) {
                throw new \AMQPException('Could not connect to the AMQP server. Please verify the provided DSN.', 0, $e);
            }
            $this->amqpChannel = $this->amqpFactory->createChannel($connection);

            if ('' !== ($this->connectionOptions['confirm_timeout'] ?? '')) {
                $this->amqpChannel->confirmSelect();
                $this->amqpChannel->setConfirmCallback(
                    static fn (): bool => false,
                    static fn () => throw new TransportException('Message publication failed due to a negative acknowledgment (nack) from the broker.'),
                );
            }

            $this->lastActivityTime = time();
        } elseif (0 < ($this->connectionOptions['heartbeat'] ?? 0) && time() > $this->lastActivityTime + 2 * $this->connectionOptions['heartbeat']) {
            $disconnectMethod = 'true' === ($this->connectionOptions['persistent'] ?? 'false') ? 'pdisconnect' : 'disconnect';
            $this->amqpChannel->getConnection()->{$disconnectMethod}();
        }

        return $this->amqpChannel;
    }

    public function queue(string $queueName): \AMQPQueue
    {
        if (!isset($this->amqpQueues[$queueName])) {
            $queueConfig = $this->queuesOptions[$queueName];

            $amqpQueue = $this->amqpFactory->createQueue($this->channel());
            $amqpQueue->setName($queueName);
            $amqpQueue->setFlags($queueConfig['flags'] ?? \AMQP_DURABLE);

            if (isset($queueConfig['arguments'])) {
                $amqpQueue->setArguments($queueConfig['arguments']);
            }

            $this->amqpQueues[$queueName] = $amqpQueue;
        }

        return $this->amqpQueues[$queueName];
    }

    public function exchange(): \AMQPExchange
    {
        if (!isset($this->amqpExchange)) {
            $this->amqpExchange = $this->amqpFactory->createExchange($this->channel());
            $this->amqpExchange->setName($this->exchangeOptions['name']);
            $this->amqpExchange->setType($this->exchangeOptions['type'] ?? \AMQP_EX_TYPE_FANOUT);
            $this->amqpExchange->setFlags($this->exchangeOptions['flags'] ?? \AMQP_DURABLE);

            if (isset($this->exchangeOptions['arguments'])) {
                $this->amqpExchange->setArguments($this->exchangeOptions['arguments']);
            }
        }

        return $this->amqpExchange;
    }

    private function clearWhenDisconnected(): void
    {
        if (!$this->channel()->isConnected()) {
            unset($this->amqpChannel, $this->amqpExchange, $this->amqpDelayExchange);
            $this->amqpQueues = [];
        }
    }

    private function getDefaultPublishRoutingKey(): ?string
    {
        return $this->exchangeOptions['default_publish_routing_key'] ?? null;
    }

    public function purgeQueues(): void
    {
        foreach ($this->getQueueNames() as $queueName) {
            $this->queue($queueName)->purge();
        }
    }

    private function getRoutingKeyForMessage(?AmqpStamp $amqpStamp): ?string
    {
        return $amqpStamp?->getRoutingKey() ?? $this->getDefaultPublishRoutingKey();
    }
}<|MERGE_RESOLUTION|>--- conflicted
+++ resolved
@@ -97,11 +97,7 @@
     private \AMQPExchange $amqpDelayExchange;
     private int $lastActivityTime = 0;
 
-<<<<<<< HEAD
-    public function __construct(#[\SensitiveParameter] array $connectionOptions, array $exchangeOptions, array $queuesOptions, AmqpFactory $amqpFactory = null)
-=======
-    public function __construct(array $connectionOptions, array $exchangeOptions, array $queuesOptions, ?AmqpFactory $amqpFactory = null)
->>>>>>> 85019d3f
+    public function __construct(#[\SensitiveParameter] array $connectionOptions, array $exchangeOptions, array $queuesOptions, ?AmqpFactory $amqpFactory = null)
     {
         if (!\extension_loaded('amqp')) {
             throw new LogicException(sprintf('You cannot use the "%s" as the "amqp" extension is not installed.', __CLASS__));
